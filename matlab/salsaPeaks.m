% Reads a csv containing information about experiments 
% Loads captures, including data and templates 
% Finds peaks in the ft of template (0cm) captures 
% Automatically estimates peaks in the data 
% Performs summary statistics 
% Writes results to an xlsx 

% Assumptions: 
% the desired peak for the template signal (airbin) is the tallest peak
% template captures will have 'template' in the name 
% data is organized by localpath -> experiment directory -> captures
%   (captures are templates & data)
% frameRate is consistent among the captures 
% csv follows a certain format (see readme) 

% Args 
% localPath: path to experiment folders and csv 
% writeMode: 0 if looking at individual peak detection plots (specify captureExpression variable below) 
%            1 if writing all peak detection results to xlsv 
% peakMethod: algorithm used to detect peak; used in determinePeak 

% Example Usage: salsaPeaks('/home/bradley/Documents/Research/peak_detect/', 1, "leftMost") 

function salsaPeaks(localPath, writeMode, peakMethod)
frameRate = 200; 
maxTemplates = 2; % max number of templates used in any experiment
<<<<<<< HEAD
captureExpression = 'fullDepth_100s_3can'; % expression in the capture name to match for plotting...
=======
captureExpression = 'fullDepth_10s_0can1'; % expression in the capture name to match for plotting...
>>>>>>> 766f0c07
                                            % program will continue if expression is not in capture
                                            % name 

% ------------------------------------------ DETERMINE MODE ----------------------------------------
if writeMode
    xlsxFilename = input('Please enter a name for the xlsx file (including .xlsx extension): \n', 's');
    if ~strcmp(xlsxFilename(end-4:end), '.xlsx')
        xlsxFilename = strcat(xlsxFilename, '.xlsx'); 
    end  
end
 
% ------------------------------------------ READ THE CSV------------------------------------------
csvFilename = 'peaks.csv'; 
fid1 = fopen(fullfile(localPath, csvFilename));
if fid1 == -1
             error("couldn't open %s",fullfile(localPath, csvFilename));
end
in = textscan(fid1,'%s%s%f%f%f%f%f','delimiter',',');
expNames = in{1};
captureNames = in{2}; 
airPeaks = in{3}; 
peaksManual = in{4}; 
vwcManual = in{5}; 
vwcTrue = in{6};
d = in{7};

% ----------------------------------------- ESTIMATE PEAKS AND VWC ---------------------------------  
% get names of the folders that contain experiments 
expDirs = dir(localPath); 

peakPreds = zeros(length(captureNames), maxTemplates); 
vwcPreds = zeros(length(captureNames), maxTemplates); 

% estimate peaks and vwc for each experiment 
for k = 1:length(expDirs)
    expFileName = expDirs(k).name; 
 
    if strcmp(expFileName, '.') | strcmp(expFileName, '..') | contains(expFileName, 'csv') | ...
            contains(expFileName, 'xlsx') | contains(expFileName, 'zip') | contains(expFileName, 'txt') ...
            | contains(expFileName, 'odt')
        continue 
    end
    
    % determine the soil type 
    if (contains(expFileName, 'farm'))
        soilType = 'farm'; 
    elseif (contains(expFileName, 'silt'))
        soilType = 'silt'; 
    elseif (contains(expFileName, 'clay'))
        soilType = 'clay'; 
    elseif (startsWith(expFileName,'.')) %skip hidden folders
        continue
    else
        error('experiment folder name does not contain a valid soil type'); 
    end
    
    % get names of the experiment's captures (templates + data)   
    dataDirs = dir(fullfile(localPath, expFileName)); 
    
    % get the fts and the maximum peak bins for the templates only   
    templatePaths = []; 
    templateFTs = []; 
    templatePeakBins = []; 
    
    for i = 1:length(dataDirs)
        dataFileName = dataDirs(i).name; 
        
        if ~(startsWith(dataFileName, '.') | contains(dataFileName, 'md5')) && (contains(dataFileName, 'template') || contains(dataFileName, 'air'))
                % get ft of data 
                % TODO: make this a function 
                [newFrames pgen fs_hz chipSet timeDeltas] = salsaLoad(fullfile(dataDirs(i).folder, dataFileName));
                frameTot = [newFrames]; 
                frameWindow = frameTot;
                frameCount = size(frameWindow, 2);
                bg = zeros(size(frameWindow(:,1)));
                frameWindow_bb = zeros(size(frameWindow));
                
                for j = 1:frameCount
                    frameWindow_bb(:,j) = NoveldaDDC(frameWindow(:,j)-bg, chipSet, pgen, fs_hz);
                end
                
                ft = fft(frameWindow_bb(:,1:frameCount),frameCount,2); 
              
                % choose the frequency based on the capture duration 
                if length(ft(1,:)) <= frameRate * 30 % <= 30s
                    freqTag = 80 / frameRate * length(ft(1,:)) + 1;      
                elseif length(ft(1,:)) == frameRate * 100 % 100s
                    freqTag = 80 / frameRate * length(ft(1,:)) + 0;  
                elseif length(ft(1,:)) == frameRate * 300 % 300s
                    freqTag = 80 / frameRate * length(ft(1,:)) - 1;
                else
                    error('unrecognized capture duration') 
                end
                
                ft = abs(ft(:, freqTag)); 
                
<<<<<<< HEAD
                % find the bin corresponding to the largest peak 
                [val, binMax] = max(ft);
                %templatePeakBins = [templatePeakBins binMax]; 
                % find left-most peak matching criteria 
                h1 = mean(findpeaks(ft(1:100)));
                h2 = max(ft); 
                thresholdAdjust = 0.9; % factor for adjusting which peaks are considered valid
                threshold = thresholdAdjust * (h1 + h2) / 2; 
    
                [peaks peakBins] = findpeaks(ft, 'MinPeakHeight', threshold); 

                peakBins = peakBins(peakBins > 22); % assume no peak in first 22
            if contains(dataFileName, 'template')
                
                % get path 
                templatePaths = [templatePaths string(dataFileName)];
                
   
                templatePeakBins = peakBins(1); 
                templateFTs(:,length(templatePaths)) = ft(:,1);

            elseif contains(dataFileName, 'air')
                airPeakBins = peakBins(1);
            end 
=======
                templateFTs(:,length(templatePaths)) = ft(:,1);
                
                % find the bin corresponding to the left-most large peak 
                threshold = 0.85 * max(ft);  
                [peaks peakBins] = findpeaks(ft, 'MinPeakHeight', threshold); 
                leftBin = peakBins(1); 
                templatePeakBins = [templatePeakBins leftBin]; 
            end
>>>>>>> 766f0c07
        end
    end
    
    % make sure there is at least one template 
    if length(templateFTs) == 0
        error('no templates for the current experiment'); 
    end
    
    % get estimated peak and vwc for each data capture 
    for i = 1:length(dataDirs)
        dataFileName = dataDirs(i).name; 
        
        if ~(startsWith(dataFileName,'.') | contains(dataFileName, 'md5'))
            if ~(contains(dataFileName, 'template') || contains(dataFileName, 'air'))
                
                % if "read" mode, continue if capture not selected for plotting
                if ~writeMode
                    
                    % set the condition for showing plot 
                    showPlot = false;               
                    
                    % condition based on showing certain capture types 
                    if contains(dataFileName, captureExpression)
                        showPlot = true;
                    end
                    
                    if ~showPlot
                        continue 
                    end
                end
                
                % find unique index in csv file matching exp and capture names 
                ind1 = find(strcmp(expNames, expFileName)); 
                ind2 = find(strcmp(captureNames, dataFileName));
                csvIndex = intersect(ind1,ind2); 
                if length(csvIndex) ~= 1
                    disp(dataFileName)
                    error('capture name %s cannot be linked to a single, unique entry in the csv', dataFileName) 
                end
                
                % get ft of data 
                [newFrames pgen fs_hz chipSet timeDeltas] = salsaLoad(fullfile(dataDirs(i).folder, dataFileName));
                frameTot = [newFrames]; 
                frameWindow = frameTot;
                frameCount = size(frameWindow, 2);
                bg = zeros(size(frameWindow(:,1)));
                frameWindow_bb = zeros(size(frameWindow));
                
                for j = 1:frameCount
                    frameWindow_bb(:,j) = NoveldaDDC(frameWindow(:,j)-bg, chipSet, pgen, fs_hz);
                end

                ft = fft(frameWindow_bb(:,1:frameCount),frameCount,2);
                    
                % determine best peak for each template 
                for j = 1:length(templateFTs(1,:))
                   
                    if ~writeMode 
                         plotInfo = strcat(expFileName, " , ", dataFileName, " , template: ", num2str(j), ...
                             " ,manual peak = ", num2str(peaksManual(csvIndex))); 
                        plotInfo = strcat(num2str(peaksManual(csvIndex))); 
                        peak = determinePeak(templateFTs(:,j),templatePeakBins(j), ft, frameRate, peakMethod, plotInfo); 
                    else
                        peak = determinePeak(templateFTs(:,j),templatePeakBins(j), ft, frameRate, peakMethod); 
                    end
                    
                    % store results according to order in csv
                    peakPreds(csvIndex, j) = peak; 
                    %vwcPreds(csvIndex, j) = calculateSoilMoisture(airPeakBins(j), peak, soilType); 
                    vwcPreds(csvIndex, j) = calculateSoilMoisture(airPeaks(csvIndex), peak, soilType, d(csvIndex)); 
                end        
            end
        end
    end  
end
%-------------------------------------------- DO SOME ANALYSIS ------------------------------------- 
% calculate errors in peak calculations  
if writeMode 
    peakErrors = [];  
    vwcErrors = []; 
    for i = 1: length(peakPreds(1,:))
        peakErrors(:,i) = peakPreds(:,i) - peaksManual; 
        vwcErrors(:,i) = vwcPreds(:,i) - vwcTrue; 
    end
end

% ------------------------------------------ TABLE TO XLSV -----------------------------------------  
if writeMode
    T = table(expNames, captureNames, peaksManual, peakPreds, peakErrors, vwcTrue, vwcManual, vwcPreds, vwcErrors);
    writetable(T, fullfile(localPath,xlsxFilename)); 
    fclose(fid1);   
end

end 
                
                
        
     
            
         
    
    
    
    <|MERGE_RESOLUTION|>--- conflicted
+++ resolved
@@ -24,11 +24,7 @@
 function salsaPeaks(localPath, writeMode, peakMethod)
 frameRate = 200; 
 maxTemplates = 2; % max number of templates used in any experiment
-<<<<<<< HEAD
-captureExpression = 'fullDepth_100s_3can'; % expression in the capture name to match for plotting...
-=======
 captureExpression = 'fullDepth_10s_0can1'; % expression in the capture name to match for plotting...
->>>>>>> 766f0c07
                                             % program will continue if expression is not in capture
                                             % name 
 
@@ -125,7 +121,6 @@
                 
                 ft = abs(ft(:, freqTag)); 
                 
-<<<<<<< HEAD
                 % find the bin corresponding to the largest peak 
                 [val, binMax] = max(ft);
                 %templatePeakBins = [templatePeakBins binMax]; 
@@ -134,6 +129,8 @@
                 h2 = max(ft); 
                 thresholdAdjust = 0.9; % factor for adjusting which peaks are considered valid
                 threshold = thresholdAdjust * (h1 + h2) / 2; 
+                %threshold = 0.85 * max(ft);  
+
     
                 [peaks peakBins] = findpeaks(ft, 'MinPeakHeight', threshold); 
 
@@ -150,16 +147,6 @@
             elseif contains(dataFileName, 'air')
                 airPeakBins = peakBins(1);
             end 
-=======
-                templateFTs(:,length(templatePaths)) = ft(:,1);
-                
-                % find the bin corresponding to the left-most large peak 
-                threshold = 0.85 * max(ft);  
-                [peaks peakBins] = findpeaks(ft, 'MinPeakHeight', threshold); 
-                leftBin = peakBins(1); 
-                templatePeakBins = [templatePeakBins leftBin]; 
-            end
->>>>>>> 766f0c07
         end
     end
     
